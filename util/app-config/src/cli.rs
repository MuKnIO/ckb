//! CKB command line arguments parser.
use ckb_build_info::Version;
use ckb_resource::{DEFAULT_P2P_PORT, DEFAULT_RPC_PORT, DEFAULT_SPEC};
use clap::{App, AppSettings, Arg, ArgGroup, ArgMatches, SubCommand};

/// Subcommand `run`.
pub const CMD_RUN: &str = "run";
/// Subcommand `miner`.
pub const CMD_MINER: &str = "miner";
/// Subcommand `export`.
pub const CMD_EXPORT: &str = "export";
/// Subcommand `import`.
pub const CMD_IMPORT: &str = "import";
/// Subcommand `init`.
pub const CMD_INIT: &str = "init";
/// Subcommand `replay`.
pub const CMD_REPLAY: &str = "replay";
/// Subcommand `stats`.
pub const CMD_STATS: &str = "stats";
/// Subcommand `list-hashes`.
pub const CMD_LIST_HASHES: &str = "list-hashes";
/// Subcommand `reset-data`.
pub const CMD_RESET_DATA: &str = "reset-data";
/// Subcommand `peer-id`.
pub const CMD_PEERID: &str = "peer-id";
/// Subcommand `gen`.
pub const CMD_GEN_SECRET: &str = "gen";
/// Subcommand `from-secret`.
pub const CMD_FROM_SECRET: &str = "from-secret";
/// Subcommand `migrate`.
pub const CMD_MIGRATE: &str = "migrate";

/// Command line argument `--config-dir`.
pub const ARG_CONFIG_DIR: &str = "config-dir";
/// Command line argument `--format`.
pub const ARG_FORMAT: &str = "format";
/// Command line argument `--target`.
pub const ARG_TARGET: &str = "target";
/// Command line argument `--source`.
pub const ARG_SOURCE: &str = "source";
/// Command line argument `--data`.
pub const ARG_DATA: &str = "data";
/// Command line argument `--list-chains`.
pub const ARG_LIST_CHAINS: &str = "list-chains";
/// Command line argument `--interactive`.
pub const ARG_INTERACTIVE: &str = "interactive";
/// Command line argument `--chain`.
pub const ARG_CHAIN: &str = "chain";
/// Command line argument `--import-spec`.
pub const ARG_IMPORT_SPEC: &str = "import-spec";
<<<<<<< HEAD
/// The argument to disable customize chain spec.
pub const ARG_USE_DEFAULT_SPEC: &str = "use-default-spec";
/// The argument for the genesis timestamp.
pub const ARG_GENESIS_TIMESTAMP: &str = "genesis-timestamp";
/// The argument for the genesis message.
pub const ARG_GENESIS_MESSAGE: &str = "genesis-message";
/// TODO(doc): @doitian
=======
/// Command line argument `--p2p-port`.
>>>>>>> eb231708
pub const ARG_P2P_PORT: &str = "p2p-port";
/// Command line argument `--rpc-port`.
pub const ARG_RPC_PORT: &str = "rpc-port";
/// Command line argument `--force`.
pub const ARG_FORCE: &str = "force";
/// Command line argument `--log-to`.
pub const ARG_LOG_TO: &str = "log-to";
/// Command line argument `--bundled`.
pub const ARG_BUNDLED: &str = "bundled";
/// Command line argument `--ba-code-hash`.
pub const ARG_BA_CODE_HASH: &str = "ba-code-hash";
/// Command line argument `--ba-arg`.
pub const ARG_BA_ARG: &str = "ba-arg";
/// Command line argument `--ba-hash-type`.
pub const ARG_BA_HASH_TYPE: &str = "ba-hash-type";
/// Command line argument `--ba-message`.
pub const ARG_BA_MESSAGE: &str = "ba-message";
/// Command line argument `--ba-advanced`.
pub const ARG_BA_ADVANCED: &str = "ba-advanced";
/// Command line argument `--from`.
pub const ARG_FROM: &str = "from";
/// Command line argument `--to`.
pub const ARG_TO: &str = "to";
/// Command line argument `--all`.
pub const ARG_ALL: &str = "all";
/// Command line argument `--limit`.
pub const ARG_LIMIT: &str = "limit";
/// Command line argument `--database`.
pub const ARG_DATABASE: &str = "database";
/// Command line argument `--network`.
pub const ARG_NETWORK: &str = "network";
/// Command line argument `--network-peer-store`.
pub const ARG_NETWORK_PEER_STORE: &str = "network-peer-store";
/// Command line argument `--network-secret-key`.
pub const ARG_NETWORK_SECRET_KEY: &str = "network-secret-key";
/// Command line argument `--logs`.
pub const ARG_LOGS: &str = "logs";
/// Command line argument `--tmp-target`.
pub const ARG_TMP_TARGET: &str = "tmp-target";
/// Command line argument `--secret-path`.
pub const ARG_SECRET_PATH: &str = "secret-path";
/// Command line argument `--profile`.
pub const ARG_PROFILE: &str = "profile";
/// Command line argument `--sanity-check`.
pub const ARG_SANITY_CHECK: &str = "sanity-check";
/// Command line argument `--full-verification`.
pub const ARG_FULL_VERIFICATION: &str = "full-verification";
/// Command line argument `--skip-spec-check`.
pub const ARG_SKIP_CHAIN_SPEC_CHECK: &str = "skip-spec-check";
/// Present `overwrite-spec` arg to force overriding the chain spec in the database with the present configured chain spec
pub const ARG_OVERWRITE_CHAIN_SPEC: &str = "overwrite-spec";
/// Command line argument `--assume-valid-target`.
pub const ARG_ASSUME_VALID_TARGET: &str = "assume-valid-target";
/// Command line argument `--check`.
pub const ARG_MIGRATE_CHECK: &str = "check";

/// Command line arguments group `ba` for block assembler.
const GROUP_BA: &str = "ba";
/// All arguments to customize the spec.
const GROUP_CUSTOMIZE_SPEC: &str = "customize-spec";

fn basic_app<'b>() -> App<'static, 'b> {
    App::new("ckb")
        .author("Nervos Core Dev <dev@nervos.org>")
        .about("Nervos CKB - The Common Knowledge Base")
        .setting(AppSettings::SubcommandRequiredElseHelp)
        .arg(
            Arg::with_name(ARG_CONFIG_DIR)
                .global(true)
                .short("C")
                .value_name("path")
                .takes_value(true)
                .help(
                    "Runs as if ckb was started in <path> instead of the current working directory.",
                ),
        )
        .subcommand(run())
        .subcommand(miner())
        .subcommand(export())
        .subcommand(import())
        .subcommand(list_hashes())
        .subcommand(init())
        .subcommand(replay())
        .subcommand(stats())
        .subcommand(reset_data())
        .subcommand(peer_id())
        .subcommand(migrate())
}

/// Parse the command line arguments by supplying the version information.
///
/// The version is used to generate the help message and output for `--version`.
pub fn get_matches(version: &Version) -> ArgMatches<'static> {
    basic_app()
        .version(version.short().as_str())
        .long_version(version.long().as_str())
        .get_matches()
}

fn run() -> App<'static, 'static> {
    SubCommand::with_name(CMD_RUN)
        .about("Runs ckb node")
        .arg(
            Arg::with_name(ARG_BA_ADVANCED)
                .long(ARG_BA_ADVANCED)
                .help("Allows any block assembler code hash and args"),
        )
        .arg(
            Arg::with_name(ARG_SKIP_CHAIN_SPEC_CHECK)
                .long(ARG_SKIP_CHAIN_SPEC_CHECK)
                .help("Skips checking the chain spec with the hash stored in the database"),
        ).arg(
            Arg::with_name(ARG_OVERWRITE_CHAIN_SPEC)
                .long(ARG_OVERWRITE_CHAIN_SPEC)
                .help("Overwrites the chain spec in the database with the present configured chain spec")
        ).arg(
        Arg::with_name(ARG_ASSUME_VALID_TARGET)
            .long(ARG_ASSUME_VALID_TARGET)
            .takes_value(true)
            .validator(is_hex)
            .help("This parameter specifies the hash of a block. \
            When the height does not reach this block's height, the execution of the script will be disabled, \
            that is, skip verifying the script content. \
            \
            It should be noted that when this option is enabled, the header is first synchronized to \
            the highest currently found. During this period, if the assume valid target is found, \
            the download of the block starts; \
            If the timestamp of the best known header is already within 24 hours of the current time
            and the assume valid target is not found, the target will automatically become invalid,
            and the download of the block will be started with verify")
    )
}

fn miner() -> App<'static, 'static> {
    SubCommand::with_name(CMD_MINER)
        .about("Runs ckb miner")
        .arg(
            Arg::with_name(ARG_LIMIT)
                .short("l")
                .long(ARG_LIMIT)
                .takes_value(true)
                .help(
                    "Exit after how many nonces found; \
            0 means the miner will never exit. [default: 0]",
                ),
        )
}

fn reset_data() -> App<'static, 'static> {
    SubCommand::with_name(CMD_RESET_DATA)
        .about(
            "Truncate the database directory\n\
             Example:\n\
             ckb reset-data --force --database",
        )
        .arg(
            Arg::with_name(ARG_FORCE)
                .short("f")
                .long(ARG_FORCE)
                .help("Delete data without interactive prompt"),
        )
        .arg(
            Arg::with_name(ARG_ALL)
                .long(ARG_ALL)
                .help("Delete the whole data directory"),
        )
        .arg(
            Arg::with_name(ARG_DATABASE)
                .long(ARG_DATABASE)
                .help("Delete only `data/db`"),
        )
        .arg(
            Arg::with_name(ARG_NETWORK)
                .long(ARG_NETWORK)
                .help("Delete both peer store and secret key"),
        )
        .arg(
            Arg::with_name(ARG_NETWORK_PEER_STORE)
                .long(ARG_NETWORK_PEER_STORE)
                .help("Delete only `data/network/peer_store`"),
        )
        .arg(
            Arg::with_name(ARG_NETWORK_SECRET_KEY)
                .long(ARG_NETWORK_SECRET_KEY)
                .help("Delete only `data/network/secret_key`"),
        )
        .arg(
            Arg::with_name(ARG_LOGS)
                .long(ARG_LOGS)
                .help("Delete only `data/logs`"),
        )
}

pub(crate) fn stats() -> App<'static, 'static> {
    SubCommand::with_name(CMD_STATS)
        .about(
            "Statics chain information\n\
             Example:\n\
             ckb -C <dir> stats --from 1 --to 500",
        )
        .arg(
            Arg::with_name(ARG_FROM)
                .long(ARG_FROM)
                .takes_value(true)
                .help("Specifies from block number."),
        )
        .arg(
            Arg::with_name(ARG_TO)
                .long(ARG_TO)
                .takes_value(true)
                .help("Specifies to block number."),
        )
}

fn replay() -> App<'static, 'static> {
    SubCommand::with_name(CMD_REPLAY)
        .about("replay ckb process block")
        .help("
            --tmp-target <tmp> --profile 1 10,\n
            --tmp-target <tmp> --sanity-check,\n
        ")
        .arg(Arg::with_name(ARG_TMP_TARGET).long(ARG_TMP_TARGET).takes_value(true).required(true).help(
            "Specifies a target path, prof command make a temporary directory inside of target and the directory will be automatically deleted when finished",
        ))
        .arg(Arg::with_name(ARG_PROFILE).long(ARG_PROFILE).help(
            "Enable profile",
        ))
        .arg(
            Arg::with_name(ARG_FROM)
              .help("Specifies profile from block number."),
        )
        .arg(
            Arg::with_name(ARG_TO)
              .help("Specifies profile to block number."),
        )
        .arg(
            Arg::with_name(ARG_SANITY_CHECK).long(ARG_SANITY_CHECK).help("Enable sanity check")
        )
        .arg(
            Arg::with_name(ARG_FULL_VERIFICATION).long(ARG_FULL_VERIFICATION).help("Enable sanity check")
        )
        .group(
            ArgGroup::with_name("mode")
                .args(&[ARG_PROFILE, ARG_SANITY_CHECK])
                .required(true)
        )
}

fn export() -> App<'static, 'static> {
    SubCommand::with_name(CMD_EXPORT)
        .about("Exports ckb data")
        .arg(
            Arg::with_name(ARG_TARGET)
                .short("t")
                .long(ARG_TARGET)
                .value_name("path")
                .required(true)
                .index(1)
                .help("Specifies the export target path."),
        )
}

fn import() -> App<'static, 'static> {
    SubCommand::with_name(CMD_IMPORT)
        .about("Imports ckb data")
        .arg(
            Arg::with_name(ARG_SOURCE)
                .short("s")
                .long(ARG_SOURCE)
                .value_name("path")
                .required(true)
                .index(1)
                .help("Specifies the exported data path."),
        )
}

fn migrate() -> App<'static, 'static> {
    SubCommand::with_name(CMD_MIGRATE)
        .about("Runs ckb migration")
        .arg(
            Arg::with_name(ARG_MIGRATE_CHECK)
                .long(ARG_MIGRATE_CHECK)
                .help(
                    "Perform database version check without migrating, \
                    if migration is in need ExitCode(0) is returned，\
                    otherwise ExitCode(64) is returned",
                ),
        )
}

fn list_hashes() -> App<'static, 'static> {
    SubCommand::with_name(CMD_LIST_HASHES)
        .about("Lists well known hashes")
        .arg(
            Arg::with_name(ARG_BUNDLED)
                .short("b")
                .long(ARG_BUNDLED)
                .help(
                    "Lists hashes of the bundled chain specs instead of the current effective one.",
                ),
        )
}

fn init() -> App<'static, 'static> {
    SubCommand::with_name(CMD_INIT)
        .about("Creates a CKB direcotry or reinitializes an existing one")
        .arg(
            Arg::with_name(ARG_INTERACTIVE)
                .short("i")
                .long(ARG_INTERACTIVE)
                .help("Interactive mode"),
        )
        .arg(
            Arg::with_name(ARG_LIST_CHAINS)
                .short("l")
                .long(ARG_LIST_CHAINS)
                .help("Lists available options for --chain"),
        )
        .arg(
            Arg::with_name(ARG_CHAIN)
                .short("c")
                .long(ARG_CHAIN)
                .default_value(DEFAULT_SPEC)
                .help("Initializes CKB direcotry for <chain>"),
        )
        .arg(
            Arg::with_name(ARG_IMPORT_SPEC)
                .long(ARG_IMPORT_SPEC)
                .takes_value(true)
                .help(
                    "Uses the specifiec file as chain spec. Specially, \
                     The dash \"-\" denotes importing the spec from stdin encoded in base64",
                ),
        )
        .arg(
            Arg::with_name(ARG_LOG_TO)
                .long(ARG_LOG_TO)
                .possible_values(&["file", "stdout", "both"])
                .default_value("both")
                .help("Configures where the logs should print"),
        )
        .arg(
            Arg::with_name(ARG_FORCE)
                .short("f")
                .long(ARG_FORCE)
                .help("Forces overwriting existing files"),
        )
        .arg(
            Arg::with_name(ARG_RPC_PORT)
                .long(ARG_RPC_PORT)
                .default_value(DEFAULT_RPC_PORT)
                .help("Replaces CKB RPC port in the created config file"),
        )
        .arg(
            Arg::with_name(ARG_P2P_PORT)
                .long(ARG_P2P_PORT)
                .default_value(DEFAULT_P2P_PORT)
                .help("Replaces CKB P2P port in the created config file"),
        )
        .arg(
            Arg::with_name(ARG_BA_CODE_HASH)
                .long(ARG_BA_CODE_HASH)
                .value_name("code_hash")
                .validator(is_hex)
                .takes_value(true)
                .help(
                    "Sets code_hash in [block_assembler] \
                     [default: secp256k1 if --ba-arg is present]",
                ),
        )
        .arg(
            Arg::with_name(ARG_BA_ARG)
                .long(ARG_BA_ARG)
                .value_name("arg")
                .validator(is_hex)
                .multiple(true)
                .number_of_values(1)
                .help("Sets args in [block_assembler]"),
        )
        .arg(
            Arg::with_name(ARG_BA_HASH_TYPE)
                .long(ARG_BA_HASH_TYPE)
                .value_name("hash_type")
                .takes_value(true)
                .possible_values(&["data", "type"])
                .default_value("type")
                .help("Sets hash type in [block_assembler]"),
        )
        .group(
            ArgGroup::with_name(GROUP_BA)
                .args(&[ARG_BA_CODE_HASH, ARG_BA_ARG])
                .multiple(true),
        )
        .arg(
            Arg::with_name(ARG_BA_MESSAGE)
                .long(ARG_BA_MESSAGE)
                .value_name("message")
                .validator(is_hex)
                .requires(GROUP_BA)
                .help("Sets message in [block_assembler]"),
        )
        .arg(
            Arg::with_name("export-specs")
                .long("export-specs")
                .hidden(true),
        )
        .arg(Arg::with_name("list-specs").long("list-specs").hidden(true))
        .arg(
            Arg::with_name("spec")
                .short("s")
                .long("spec")
                .takes_value(true)
                .hidden(true),
        )
        .group(
            ArgGroup::with_name(GROUP_CUSTOMIZE_SPEC)
                .args(&[ARG_GENESIS_TIMESTAMP, ARG_GENESIS_MESSAGE])
                .multiple(true),
        )
        .arg(
            Arg::with_name(ARG_USE_DEFAULT_SPEC)
                .long(ARG_USE_DEFAULT_SPEC)
                .value_name(ARG_USE_DEFAULT_SPEC)
                .takes_value(false)
                .conflicts_with(GROUP_CUSTOMIZE_SPEC)
                .help(
                    "Don't customize any parameters for chain spec, use the default parameters. \
                     Only works for dev chains.",
                ),
        )
        .arg(
            Arg::with_name(ARG_GENESIS_TIMESTAMP)
                .long(ARG_GENESIS_TIMESTAMP)
                .value_name(ARG_GENESIS_TIMESTAMP)
                .takes_value(true)
                .help(
                    "Specify a timestamp as the genesis timestamp. \
                     If no timestamp is provided, use current timestamp. \
                     Only works for dev chains.",
                ),
        )
        .arg(
            Arg::with_name(ARG_GENESIS_MESSAGE)
                .long(ARG_GENESIS_MESSAGE)
                .value_name(ARG_GENESIS_MESSAGE)
                .takes_value(true)
                .help(
                    "Specify a string as the genesis message. \
                     Only works for dev chains.",
                ),
        )
}

fn peer_id() -> App<'static, 'static> {
    SubCommand::with_name(CMD_PEERID)
        .about("About peer id, base on Secp256k1")
        .subcommand(
            SubCommand::with_name(CMD_FROM_SECRET)
                .about("Generate peer id from secret file")
                .arg(
                    Arg::with_name(ARG_SECRET_PATH)
                        .takes_value(true)
                        .long(ARG_SECRET_PATH)
                        .required(true)
                        .help("Generate peer id from secret file path"),
                ),
        )
        .subcommand(
            SubCommand::with_name(CMD_GEN_SECRET)
                .about("Generate random key to file")
                .arg(
                    Arg::with_name(ARG_SECRET_PATH)
                        .long(ARG_SECRET_PATH)
                        .required(true)
                        .takes_value(true)
                        .help("Generate peer id to file path"),
                ),
        )
}

fn is_hex(hex: String) -> Result<(), String> {
    let tmp = hex.as_bytes();
    if tmp.len() < 2 {
        Err("Must be a 0x-prefixed hexadecimal string".to_string())
    } else if tmp.len() & 1 != 0 {
        Err("Hexadecimal strings must be of even length".to_string())
    } else if tmp[..2] == b"0x"[..] {
        for byte in &tmp[2..] {
            match byte {
                b'A'..=b'F' | b'a'..=b'f' | b'0'..=b'9' => continue,
                invalid_char => {
                    return Err(format!("Hex has invalid char: {}", invalid_char));
                }
            }
        }

        Ok(())
    } else {
        Err("Must 0x-prefixed hexadecimal string".to_string())
    }
}

#[cfg(test)]
mod tests {
    use super::*;

    #[test]
    fn ba_message_requires_ba_arg_or_ba_code_hash() {
        let ok_ba_arg = basic_app().get_matches_from_safe(&[
            "ckb",
            "init",
            "--ba-message",
            "0x00",
            "--ba-arg",
            "0x00",
        ]);
        let ok_ba_code_hash = basic_app().get_matches_from_safe(&[
            "ckb",
            "init",
            "--ba-message",
            "0x00",
            "--ba-code-hash",
            "0x00",
        ]);
        let err = basic_app().get_matches_from_safe(&["ckb", "init", "--ba-message", "0x00"]);

        assert!(
            ok_ba_arg.is_ok(),
            "--ba-message is ok with --ba-arg, but gets error: {:?}",
            ok_ba_arg.err()
        );
        assert!(
            ok_ba_code_hash.is_ok(),
            "--ba-message is ok with --ba-code-hash, but gets error: {:?}",
            ok_ba_code_hash.err()
        );
        assert!(
            err.is_err(),
            "--ba-message requires --ba-arg or --ba-code-hash"
        );

        let err = err.err().unwrap();
        assert_eq!(clap::ErrorKind::MissingRequiredArgument, err.kind);
        assert!(err
            .message
            .contains("The following required arguments were not provided"));
        assert!(err.message.contains("--ba-arg"));
        assert!(err.message.contains("--ba-code-hash"));
    }

    #[test]
    fn ba_arg_and_ba_code_hash() {
        let ok_matches = basic_app().get_matches_from_safe(&[
            "ckb",
            "init",
            "--ba-code-hash",
            "0x00",
            "--ba-arg",
            "0x00",
        ]);
        assert!(
            ok_matches.is_ok(),
            "--ba-code-hash is OK with --ba-arg, but gets error: {:?}",
            ok_matches.err()
        );
    }

    #[test]
    fn ba_advanced() {
        let matches = basic_app()
            .get_matches_from_safe(&["ckb", "run", "--ba-advanced"])
            .unwrap();
        let sub_matches = matches.subcommand().1.unwrap();

        assert_eq!(1, sub_matches.occurrences_of(ARG_BA_ADVANCED));
    }
}<|MERGE_RESOLUTION|>--- conflicted
+++ resolved
@@ -48,17 +48,13 @@
 pub const ARG_CHAIN: &str = "chain";
 /// Command line argument `--import-spec`.
 pub const ARG_IMPORT_SPEC: &str = "import-spec";
-<<<<<<< HEAD
 /// The argument to disable customize chain spec.
 pub const ARG_USE_DEFAULT_SPEC: &str = "use-default-spec";
 /// The argument for the genesis timestamp.
 pub const ARG_GENESIS_TIMESTAMP: &str = "genesis-timestamp";
 /// The argument for the genesis message.
 pub const ARG_GENESIS_MESSAGE: &str = "genesis-message";
-/// TODO(doc): @doitian
-=======
 /// Command line argument `--p2p-port`.
->>>>>>> eb231708
 pub const ARG_P2P_PORT: &str = "p2p-port";
 /// Command line argument `--rpc-port`.
 pub const ARG_RPC_PORT: &str = "rpc-port";
