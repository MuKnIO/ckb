--- conflicted
+++ resolved
@@ -1,10 +1,6 @@
 [package]
 name = "ckb-metrics-service"
-<<<<<<< HEAD
-version = "0.40.0"
-=======
 version = "0.41.0"
->>>>>>> d3a609a8
 license = "MIT"
 authors = ["Nervos <dev@nervos.org>"]
 edition = "2018"
@@ -13,14 +9,8 @@
 repository = "https://github.com/nervosnetwork/ckb"
 
 [dependencies]
-<<<<<<< HEAD
-ckb-metrics-config = { path = "../metrics-config", version = "= 0.40.0" }
-ckb-async-runtime = { path = "../runtime", version = "= 0.40.0" }
-ckb-util = { path = "..", version = "= 0.40.0" }
-=======
 ckb-metrics-config = { path = "../metrics-config", version = "= 0.41.0" }
 ckb-async-runtime = { path = "../runtime", version = "= 0.41.0" }
 ckb-util = { path = "..", version = "= 0.41.0" }
->>>>>>> d3a609a8
 metrics-runtime = { package = "ckb-metrics-runtime", version = "0.13.1" }
 metrics-core = "0.5.2"