--- conflicted
+++ resolved
@@ -1,10 +1,6 @@
 [package]
 name = "ckb-async-runtime"
-<<<<<<< HEAD
-version = "0.40.0"
-=======
 version = "0.41.0"
->>>>>>> d3a609a8
 license = "MIT"
 authors = ["Nervos Core Dev <dev@nervos.org>"]
 edition = "2018"
@@ -14,12 +10,6 @@
 
 [dependencies]
 tokio = { version = "0.2", features = ["full"] }
-<<<<<<< HEAD
-ckb-stop-handler = { path = "../stop-handler", version = "= 0.40.0" }
-ckb-logger = { path = "../logger", version = "= 0.40.0" }
-ckb-spawn = {  path = "../spawn", version = "= 0.40.0" }
-=======
 ckb-stop-handler = { path = "../stop-handler", version = "= 0.41.0" }
 ckb-logger = { path = "../logger", version = "= 0.41.0" }
-ckb-spawn = {  path = "../spawn", version = "= 0.41.0" }
->>>>>>> d3a609a8
+ckb-spawn = {  path = "../spawn", version = "= 0.41.0" }